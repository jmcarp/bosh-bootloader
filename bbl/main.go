--- conflicted
+++ resolved
@@ -39,24 +39,6 @@
 func main() {
 	// Command Set
 	commandSet := application.CommandSet{
-<<<<<<< HEAD
-		commands.HelpCommand:             nil,
-		commands.VersionCommand:          nil,
-		commands.UpCommand:               nil,
-		commands.DestroyCommand:          nil,
-		commands.DirectorAddressCommand:  nil,
-		commands.DirectorUsernameCommand: nil,
-		commands.DirectorPasswordCommand: nil,
-		commands.DirectorCACertCommand:   nil,
-		commands.BOSHCACertCommand:       nil,
-		commands.SSHKeyCommand:           nil,
-		commands.CreateLBsCommand:        nil,
-		commands.UpdateLBsCommand:        nil,
-		commands.DeleteLBsCommand:        nil,
-		commands.LBsCommand:              nil,
-		commands.EnvIDCommand:            nil,
-		commands.PrintEnvCommand:         nil,
-=======
 		commands.HelpCommand:               nil,
 		commands.VersionCommand:            nil,
 		commands.UpCommand:                 nil,
@@ -74,7 +56,6 @@
 		commands.PrintEnvCommand:           nil,
 		commands.CloudConfigCommand:        nil,
 		commands.BOSHDeploymentVarsCommand: nil,
->>>>>>> 3c8f0d02
 	}
 
 	// Utilities
@@ -135,51 +116,8 @@
 	gcpNetworkInstancesChecker := gcp.NewNetworkInstancesChecker(gcpClientProvider)
 	zones := gcp.NewZones()
 
-<<<<<<< HEAD
-	// bosh-init
-	tempDir, err := ioutil.TempDir("", "bosh-init")
-	if err != nil {
-		fail(err)
-	}
-
-	boshInitPath, err := exec.LookPath("bosh-init")
-	if err != nil {
-		fail(err)
-	}
-
-	cloudProviderManifestBuilder := manifests.NewCloudProviderManifestBuilder(stringGenerator)
-	jobsManifestBuilder := manifests.NewJobsManifestBuilder(stringGenerator)
-	boshinitManifestBuilder := manifests.NewManifestBuilder(manifests.ManifestBuilderInput{
-		BOSHURL:         constants.BOSHURL,
-		BOSHSHA1:        constants.BOSHSHA1,
-		BOSHAWSCPIURL:   constants.BOSHAWSCPIURL,
-		BOSHAWSCPISHA1:  constants.BOSHAWSCPISHA1,
-		AWSStemcellURL:  constants.AWSStemcellURL,
-		AWSStemcellSHA1: constants.AWSStemcellSHA1,
-
-		BOSHGCPCPIURL:   constants.BOSHGCPCPIURL,
-		BOSHGCPCPISHA1:  constants.BOSHGCPCPISHA1,
-		GCPStemcellURL:  constants.GCPStemcellURL,
-		GCPStemcellSHA1: constants.GCPStemcellSHA1,
-	},
-		logger,
-		sslKeyPairGenerator,
-		stringGenerator,
-		cloudProviderManifestBuilder,
-		jobsManifestBuilder,
-	)
-	boshinitCommandBuilder := boshinit.NewCommandBuilder(boshInitPath, tempDir, os.Stdout, os.Stderr)
-	boshinitDeployCommand := boshinitCommandBuilder.DeployCommand()
-	boshinitDeleteCommand := boshinitCommandBuilder.DeleteCommand()
-	boshinitDeployRunner := boshinit.NewCommandRunner(tempDir, boshinitDeployCommand)
-	boshinitDeleteRunner := boshinit.NewCommandRunner(tempDir, boshinitDeleteCommand)
-	boshinitExecutor := boshinit.NewExecutor(
-		boshinitManifestBuilder, boshinitDeployRunner, boshinitDeleteRunner, logger,
-	)
-=======
 	// EnvID
 	envIDManager := helpers.NewEnvIDManager(envIDGenerator, gcpClientProvider, infrastructureManager)
->>>>>>> 3c8f0d02
 
 	// Terraform
 	terraformCmd := terraform.NewCmd(os.Stderr)
@@ -241,35 +179,6 @@
 		stateStore, stateValidator, terraformExecutor, terraformOutputProvider, gcpNetworkInstancesChecker,
 	)
 
-<<<<<<< HEAD
-	commandSet[commands.CreateLBsCommand] = commands.NewCreateLBs(awsCreateLBs, gcpCreateLBs, stateValidator)
-	commandSet[commands.UpdateLBsCommand] = commands.NewUpdateLBs(awsUpdateLBs, gcpUpdateLBs, certificateValidator, stateValidator, logger)
-	commandSet[commands.DeleteLBsCommand] = commands.NewDeleteLBs(gcpDeleteLBs, awsDeleteLBs, logger, stateValidator)
-	commandSet[commands.LBsCommand] = commands.NewLBs(credentialValidator, stateValidator, infrastructureManager, terraformOutputter, os.Stdout)
-	commandSet[commands.DirectorAddressCommand] = commands.NewStateQuery(logger, stateValidator, commands.DirectorAddressPropertyName, func(state storage.State) string {
-		return state.BOSH.DirectorAddress
-	})
-	commandSet[commands.DirectorUsernameCommand] = commands.NewStateQuery(logger, stateValidator, commands.DirectorUsernamePropertyName, func(state storage.State) string {
-		return state.BOSH.DirectorUsername
-	})
-	commandSet[commands.DirectorPasswordCommand] = commands.NewStateQuery(logger, stateValidator, commands.DirectorPasswordPropertyName, func(state storage.State) string {
-		return state.BOSH.DirectorPassword
-	})
-	commandSet[commands.DirectorCACertCommand] = commands.NewStateQuery(logger, stateValidator, commands.DirectorCACertPropertyName, func(state storage.State) string {
-		return state.BOSH.DirectorSSLCA
-	})
-	commandSet[commands.BOSHCACertCommand] = commands.NewStateQuery(logger, stateValidator, commands.BOSHCACertPropertyName, func(state storage.State) string {
-		fmt.Fprintln(os.Stderr, "'bosh-ca-cert' has been deprecated and will be removed in future versions of bbl, please use 'director-ca-cert'")
-		return state.BOSH.DirectorSSLCA
-	})
-	commandSet[commands.SSHKeyCommand] = commands.NewStateQuery(logger, stateValidator, commands.SSHKeyPropertyName, func(state storage.State) string {
-		return state.KeyPair.PrivateKey
-	})
-	commandSet[commands.EnvIDCommand] = commands.NewStateQuery(logger, stateValidator, commands.EnvIDPropertyName, func(state storage.State) string {
-		return state.EnvID
-	})
-	commandSet[commands.PrintEnvCommand] = commands.NewPrintEnv(logger, stateValidator)
-=======
 	commandSet[commands.CreateLBsCommand] = commands.NewCreateLBs(awsCreateLBs, gcpCreateLBs, stateValidator, boshManager)
 	commandSet[commands.UpdateLBsCommand] = commands.NewUpdateLBs(awsUpdateLBs, gcpUpdateLBs, certificateValidator, stateValidator, logger, boshManager)
 	commandSet[commands.DeleteLBsCommand] = commands.NewDeleteLBs(gcpDeleteLBs, awsDeleteLBs, logger, stateValidator, boshManager)
@@ -284,7 +193,6 @@
 	commandSet[commands.CloudConfigCommand] = commands.NewCloudConfig(logger, stateValidator, cloudConfigManager)
 
 	commandSet[commands.BOSHDeploymentVarsCommand] = commands.NewBOSHDeploymentVars(logger, boshManager, terraformExecutor)
->>>>>>> 3c8f0d02
 
 	app := application.New(commandSet, configuration, stateStore, usage)
 
