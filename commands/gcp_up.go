package commands

import (
	"encoding/json"
	"errors"
	"fmt"
	"io/ioutil"
	"strings"

	"github.com/cloudfoundry/bosh-bootloader/bosh"
	yaml "gopkg.in/yaml.v2"

	"github.com/cloudfoundry/bosh-bootloader/helpers"
	"github.com/cloudfoundry/bosh-bootloader/storage"
	"github.com/cloudfoundry/bosh-bootloader/terraform"
)

var (
	marshal = yaml.Marshal
)

const (
	DIRECTOR_USERNAME = "admin"
)

type GCPUp struct {
	stateStore         stateStore
	keyPairUpdater     keyPairUpdater
	gcpProvider        gcpProvider
	boshManager        boshManager
	cloudConfigManager cloudConfigManager
	logger             logger
	terraformExecutor  terraformExecutor
	zones              zones
	envIDManager       envIDManager
}

type GCPUpConfig struct {
	ServiceAccountKeyPath string
	ProjectID             string
	Zone                  string
	Region                string
	OpsFilePath           string
	Name                  string
	NoDirector            bool
}

type gcpKeyPairCreator interface {
	Create() (string, string, error)
}

type keyPairUpdater interface {
	Update() (storage.KeyPair, error)
}

type gcpProvider interface {
	SetConfig(serviceAccountKey, projectID, zone string) error
}

type terraformExecutor interface {
	Apply(credentials, envID, projectID, zone, region, certPath, keyPath, domain, template, tfState string) (string, error)
	Destroy(serviceAccountKey, envID, projectID, zone, region, template, tfState string) (string, error)
	Version() (string, error)
}

type zones interface {
	Get(region string) []string
}

type boshManager interface {
	Create(storage.State, []byte) (storage.State, error)
	Delete(storage.State) error
	GetDeploymentVars(storage.State) (string, error)
	Version() (string, error)
}

type envIDManager interface {
	Sync(storage.State, string) (string, error)
}

func NewGCPUp(stateStore stateStore, keyPairUpdater keyPairUpdater, gcpProvider gcpProvider, terraformExecutor terraformExecutor,
	boshManager boshManager, logger logger, zones zones, envIDManager envIDManager, cloudConfigManager cloudConfigManager) GCPUp {
	return GCPUp{
		stateStore:         stateStore,
		keyPairUpdater:     keyPairUpdater,
		gcpProvider:        gcpProvider,
		terraformExecutor:  terraformExecutor,
		boshManager:        boshManager,
		cloudConfigManager: cloudConfigManager,
		logger:             logger,
		zones:              zones,
		envIDManager:       envIDManager,
	}
}

func (u GCPUp) Execute(upConfig GCPUpConfig, state storage.State) error {
	err := fastFailTerraformVersion(u.terraformExecutor)
	if err != nil {
		return err
	}

	var opsFileContents []byte
	if !upConfig.empty() {
		var gcpDetails storage.GCP
		var err error
		gcpDetails, opsFileContents, err = u.parseUpConfig(upConfig)
		if err != nil {
			return err
		}

		state.IAAS = "gcp"

		if err := u.fastFailConflictingGCPState(gcpDetails, state.GCP); err != nil {
			return err
		}

		if upConfig.NoDirector {
			if !state.BOSH.IsEmpty() {
				return errors.New(`Director already exists, you must re-create your environment to use "--no-director"`)
			}

			state.NoDirector = true
		}

		state.GCP = gcpDetails
	}

	if err := u.validateState(state); err != nil {
		return err
	}

	if err := u.gcpProvider.SetConfig(state.GCP.ServiceAccountKey, state.GCP.ProjectID, state.GCP.Zone); err != nil {
		return err
	}

	envID, err := u.envIDManager.Sync(state, upConfig.Name)
	if err != nil {
		return err
	}

	state.EnvID = envID

	if err := u.stateStore.Set(state); err != nil {
		return err
	}

	if state.KeyPair.IsEmpty() {
		keyPair, err := u.keyPairUpdater.Update()
		if err != nil {
			return err
		}
		state.KeyPair = keyPair
		if err := u.stateStore.Set(state); err != nil {
			return err
		}
	}

	var template string
	zones := u.zones.Get(state.GCP.Region)
	switch state.LB.Type {
	case "concourse":
		template = strings.Join([]string{terraformVarsTemplate, terraformBOSHDirectorTemplate, terraformConcourseLBTemplate}, "\n")
	case "cf":
		terraformCFLBBackendService := generateBackendServiceTerraform(len(zones))
		instanceGroups := generateInstanceGroups(zones)

		if state.LB.Domain != "" {
			template = strings.Join([]string{terraformVarsTemplate, terraformBOSHDirectorTemplate, terraformCFLBTemplate, instanceGroups, terraformCFLBBackendService, terraformCFDNSTemplate}, "\n")
		} else {
			template = strings.Join([]string{terraformVarsTemplate, terraformBOSHDirectorTemplate, terraformCFLBTemplate, instanceGroups, terraformCFLBBackendService}, "\n")
		}
	default:
		template = strings.Join([]string{terraformVarsTemplate, terraformBOSHDirectorTemplate}, "\n")
	}

	tfState, err := u.terraformExecutor.Apply(state.GCP.ServiceAccountKey,
		state.EnvID, state.GCP.ProjectID, state.GCP.Zone, state.GCP.Region, state.LB.Cert, state.LB.Key, state.LB.Domain,
		template, state.TFState,
	)
	switch err.(type) {
	case terraform.TerraformApplyError:
		taErr := err.(terraform.TerraformApplyError)
		state.TFState = taErr.TFState()
		if setErr := u.stateStore.Set(state); setErr != nil {
			errorList := helpers.Errors{}
			errorList.Add(err)
			errorList.Add(setErr)
			return errorList
		}
		return err
	case error:
		return err
	}

	state.TFState = tfState
	if err := u.stateStore.Set(state); err != nil {
		return err
	}

	if !state.NoDirector {
		state, err = u.boshManager.Create(state, opsFileContents)
		switch err.(type) {
		case bosh.ManagerCreateError:
			bcErr := err.(bosh.ManagerCreateError)
			if setErr := u.stateStore.Set(bcErr.State()); setErr != nil {
				errorList := helpers.Errors{}
				errorList.Add(err)
				errorList.Add(setErr)
				return errorList
			}
			return err
		case error:
			return err
		}

<<<<<<< HEAD
	err = u.stateStore.Set(state)
	if err != nil {
		return err
	}

	boshClient := u.boshClientProvider.Client(state.BOSH.DirectorAddress, state.BOSH.DirectorUsername,
		state.BOSH.DirectorPassword)

	cfHTTPSRouterBackendService := ""
	cfSSHProxyTargetPool := ""
	cfTCPRouterTargetPool := ""
	cfWSTargetPool := ""
	if state.LB.Type == "cf" {
		cfHTTPSRouterBackendService, err = u.terraformOutputter.Get(state.TFState, "router_backend_service")
		if err != nil {
			return err
		}

		cfSSHProxyTargetPool, err = u.terraformOutputter.Get(state.TFState, "ssh_proxy_target_pool")
		if err != nil {
			return err
		}

		cfTCPRouterTargetPool, err = u.terraformOutputter.Get(state.TFState, "tcp_router_target_pool")
		if err != nil {
			return err
		}

		cfWSTargetPool, err = u.terraformOutputter.Get(state.TFState, "ws_target_pool")
		if err != nil {
			return err
		}
	}

	concourseTargetPool := ""
	if state.LB.Type == "concourse" {
		concourseTargetPool, err = u.terraformOutputter.Get(state.TFState, "concourse_target_pool")
		if err != nil {
			return err
		}
	}

	u.logger.Step("generating cloud config")
	cloudConfig, err := u.cloudConfigGenerator.Generate(gcp.CloudConfigInput{
		AZs:                 zones,
		Tags:                []string{internalTag},
		NetworkName:         networkName,
		SubnetworkName:      subnetworkName,
		ConcourseTargetPool: concourseTargetPool,
		CFBackends: gcp.CFBackends{
			Router:    cfHTTPSRouterBackendService,
			SSHProxy:  cfSSHProxyTargetPool,
			TCPRouter: cfTCPRouterTargetPool,
			WS:        cfWSTargetPool,
		},
	})
	if err != nil {
		return err
	}

	manifestYAML, err := marshal(cloudConfig)
	if err != nil {
		return err
	}
=======
		err = u.stateStore.Set(state)
		if err != nil {
			return err
		}
>>>>>>> 3c8f0d02

		err := u.cloudConfigManager.Update(state)
		if err != nil {
			return err
		}
	}
	return nil
}

func (u GCPUp) validateState(state storage.State) error {
	switch {
	case state.GCP.ServiceAccountKey == "":
		return errors.New("GCP service account key must be provided")
	case state.GCP.ProjectID == "":
		return errors.New("GCP project ID must be provided")
	case state.GCP.Region == "":
		return errors.New("GCP region must be provided")
	case state.GCP.Zone == "":
		return errors.New("GCP zone must be provided")
	}

	return nil
}

func (u GCPUp) parseUpConfig(upConfig GCPUpConfig) (storage.GCP, []byte, error) {
	if upConfig.ServiceAccountKeyPath == "" {
		return storage.GCP{}, []byte{}, errors.New("GCP service account key must be provided")
	}

	sak, err := ioutil.ReadFile(upConfig.ServiceAccountKeyPath)
	if err != nil {
		return storage.GCP{}, []byte{}, fmt.Errorf("error reading service account key: %v", err)
	}

	var tmp interface{}
	err = json.Unmarshal(sak, &tmp)
	if err != nil {
		return storage.GCP{}, []byte{}, fmt.Errorf("error parsing service account key: %v", err)
	}

	var opsFileContents []byte
	if upConfig.OpsFilePath != "" {
		opsFileContents, err = ioutil.ReadFile(upConfig.OpsFilePath)
		if err != nil {
			return storage.GCP{}, []byte{}, fmt.Errorf("error reading ops-file contents: %v", err)
		}
	}

	return storage.GCP{
		ServiceAccountKey: string(sak),
		ProjectID:         upConfig.ProjectID,
		Zone:              upConfig.Zone,
		Region:            upConfig.Region,
	}, opsFileContents, nil
}

func (c GCPUpConfig) empty() bool {
	return c.ServiceAccountKeyPath == "" && c.ProjectID == "" && c.Region == "" && c.Zone == ""
}

func (u GCPUp) fastFailConflictingGCPState(configGCP storage.GCP, stateGCP storage.GCP) error {
	if stateGCP.Region != "" && stateGCP.Region != configGCP.Region {
		return errors.New(fmt.Sprintf("The region cannot be changed for an existing environment. The current region is %s.", stateGCP.Region))
	}

	if stateGCP.Zone != "" && stateGCP.Zone != configGCP.Zone {
		return errors.New(fmt.Sprintf("The zone cannot be changed for an existing environment. The current zone is %s.", stateGCP.Zone))
	}

	if stateGCP.ProjectID != "" && stateGCP.ProjectID != configGCP.ProjectID {
		return errors.New(fmt.Sprintf("The project id cannot be changed for an existing environment. The current project id is %s.", stateGCP.ProjectID))
	}

	return nil
}<|MERGE_RESOLUTION|>--- conflicted
+++ resolved
@@ -213,77 +213,10 @@
 			return err
 		}
 
-<<<<<<< HEAD
-	err = u.stateStore.Set(state)
-	if err != nil {
-		return err
-	}
-
-	boshClient := u.boshClientProvider.Client(state.BOSH.DirectorAddress, state.BOSH.DirectorUsername,
-		state.BOSH.DirectorPassword)
-
-	cfHTTPSRouterBackendService := ""
-	cfSSHProxyTargetPool := ""
-	cfTCPRouterTargetPool := ""
-	cfWSTargetPool := ""
-	if state.LB.Type == "cf" {
-		cfHTTPSRouterBackendService, err = u.terraformOutputter.Get(state.TFState, "router_backend_service")
-		if err != nil {
-			return err
-		}
-
-		cfSSHProxyTargetPool, err = u.terraformOutputter.Get(state.TFState, "ssh_proxy_target_pool")
-		if err != nil {
-			return err
-		}
-
-		cfTCPRouterTargetPool, err = u.terraformOutputter.Get(state.TFState, "tcp_router_target_pool")
-		if err != nil {
-			return err
-		}
-
-		cfWSTargetPool, err = u.terraformOutputter.Get(state.TFState, "ws_target_pool")
-		if err != nil {
-			return err
-		}
-	}
-
-	concourseTargetPool := ""
-	if state.LB.Type == "concourse" {
-		concourseTargetPool, err = u.terraformOutputter.Get(state.TFState, "concourse_target_pool")
-		if err != nil {
-			return err
-		}
-	}
-
-	u.logger.Step("generating cloud config")
-	cloudConfig, err := u.cloudConfigGenerator.Generate(gcp.CloudConfigInput{
-		AZs:                 zones,
-		Tags:                []string{internalTag},
-		NetworkName:         networkName,
-		SubnetworkName:      subnetworkName,
-		ConcourseTargetPool: concourseTargetPool,
-		CFBackends: gcp.CFBackends{
-			Router:    cfHTTPSRouterBackendService,
-			SSHProxy:  cfSSHProxyTargetPool,
-			TCPRouter: cfTCPRouterTargetPool,
-			WS:        cfWSTargetPool,
-		},
-	})
-	if err != nil {
-		return err
-	}
-
-	manifestYAML, err := marshal(cloudConfig)
-	if err != nil {
-		return err
-	}
-=======
 		err = u.stateStore.Set(state)
 		if err != nil {
 			return err
 		}
->>>>>>> 3c8f0d02
 
 		err := u.cloudConfigManager.Update(state)
 		if err != nil {
