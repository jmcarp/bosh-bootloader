--- conflicted
+++ resolved
@@ -74,11 +74,7 @@
 		return err
 	}
 
-<<<<<<< HEAD
-	_, err = c.infrastructureManager.Update(state.KeyPair.Name, azs, state.Stack.Name, state.Stack.BOSHAZ, "", "", state.EnvID)
-=======
 	err = c.stateStore.Set(state)
->>>>>>> 3c8f0d02
 	if err != nil {
 		return err
 	}
